--- conflicted
+++ resolved
@@ -1,4 +1,4 @@
-import TwitterPaginator, { PreviousableTwitterPaginator } from './TwitterPaginator';
+import { PreviousableTwitterPaginator } from './TwitterPaginator';
 import {
   Tweetv2SearchParams,
   Tweetv2SearchResult,
@@ -42,25 +42,6 @@
     }
   }
 
-<<<<<<< HEAD
-  protected getNextQueryParams(maxResults?: number) {
-    return {
-      ...this._queryParams,
-      until_id: this._realData.meta.oldest_id,
-      ...(maxResults ? { max_results: maxResults } : {}),
-    };
-  }
-
-  protected getPreviousQueryParams(maxResults?: number) {
-    return {
-      ...this._queryParams,
-      since_id: this._realData.meta.newest_id,
-      ...(maxResults ? { max_results: maxResults } : {}),
-    };
-  }
-
-=======
->>>>>>> f188957c
   protected getPageLengthFromRequest(result: TwitterResponse<TResult>) {
     return result.data.data?.length ?? 0;
   }
@@ -123,7 +104,7 @@
     return {
       ...this._queryParams,
       until_id: this._realData.meta.oldest_id,
-      ...(maxResults ? { max_results: maxResults } : {})
+      ...(maxResults ? { max_results: maxResults } : {}),
     };
   }
 
@@ -131,7 +112,7 @@
     return {
       ...this._queryParams,
       since_id: this._realData.meta.newest_id,
-      ...(maxResults ? { max_results: maxResults } : {})
+      ...(maxResults ? { max_results: maxResults } : {}),
     };
   }
 }
@@ -211,7 +192,7 @@
     return {
       ...this._queryParams,
       pagination_token: this._realData.meta.next_token,
-      ...(maxResults ? { max_results: maxResults } : {})
+      ...(maxResults ? { max_results: maxResults } : {}),
     };
   }
 
@@ -219,7 +200,7 @@
     return {
       ...this._queryParams,
       pagination_token: this._realData.meta.previous_token,
-      ...(maxResults ? { max_results: maxResults } : {})
+      ...(maxResults ? { max_results: maxResults } : {}),
     };
   }
 }
