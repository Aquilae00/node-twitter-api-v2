import crypto from 'crypto';

// ----------------------------------------------------------
// LICENSE: This code partially belongs to oauth-1.0a package
// ----------------------------------------------------------

export interface OAuth1Tokens {
  key: string;
  secret: string;
}

export interface OAuth1MakerArgs {
  consumerKeys: OAuth1Tokens;
}

export interface OAuth1RequestOptions {
  url: string;
  method: string;
  data?: any;
}

export interface OAuth1AuthInfo {
  oauth_consumer_key: string;
  oauth_nonce: string;
  oauth_signature_method: string;
  oauth_timestamp: number;
  oauth_version: string;
  oauth_token: string;
  oauth_signature: string;
}

export class OAuth1Helper {
  nonceLength = 32;
  protected consumerKeys: OAuth1Tokens;

  constructor(options: OAuth1MakerArgs) {
    this.consumerKeys = options.consumerKeys;
  }

  protected hash(base: string, key: string) {
    return crypto
      .createHmac('sha1', key)
      .update(base)
      .digest('base64');
  }

  authorize(request: OAuth1RequestOptions, accessTokens: Partial<OAuth1Tokens> = {}) {
    const oauthInfo: Partial<OAuth1AuthInfo> = {
      oauth_consumer_key: this.consumerKeys.key,
      oauth_nonce: this.getNonce(),
      oauth_signature_method: 'HMAC-SHA1',
      oauth_timestamp: this.getTimestamp(),
      oauth_version: '1.0',
    };

    if (accessTokens.key !== undefined) {
      oauthInfo.oauth_token = accessTokens.key;
    }

    if (!request.data) {
      request.data = {};
    }

    oauthInfo.oauth_signature = this.getSignature(request, accessTokens.secret, oauthInfo as OAuth1AuthInfo);

    return oauthInfo as OAuth1AuthInfo;
  }

  toHeader(oauthInfo: OAuth1AuthInfo) {
    const sorted = sortObject(oauthInfo);
    let header_value = 'OAuth ';

    for (const element of sorted) {
      if (element.key.indexOf('oauth_') !== 0) {
        continue;
      }

      header_value += percentEncode(element.key) + '="' + percentEncode(element.value as string) + '",';
    }

    return {
      // Remove the last ,
      Authorization: header_value.slice(0, header_value.length - 1) ,
    };
  }

  protected getNonce() {
    const wordCharacters = 'abcdefghijklmnopqrstuvwxyzABCDEFGHIJKLMNOPQRSTUVWXYZ0123456789';
    let result = '';

    for (let i = 0; i < this.nonceLength; i++) {
      result += wordCharacters[Math.trunc(Math.random() * wordCharacters.length)];
    }

    return result;
  }

  protected getTimestamp() {
    return Math.trunc(new Date().getTime() / 1000);
  }

  protected getSignature(request: OAuth1RequestOptions, tokenSecret: string | undefined, oauthInfo: OAuth1AuthInfo) {
    return this.hash(
      this.getBaseString(request, oauthInfo),
      this.getSigningKey(tokenSecret)
    );
  }

  protected getSigningKey(tokenSecret: string | undefined) {
    return percentEncode(this.consumerKeys.secret) + '&' + percentEncode(tokenSecret || '');
  }

  protected getBaseString(request: OAuth1RequestOptions, oauthInfo: OAuth1AuthInfo) {
    return request.method.toUpperCase() + '&'
      + percentEncode(this.getBaseUrl(request.url)) + '&'
      + percentEncode(this.getParameterString(request, oauthInfo));
  }

  protected getParameterString(request: OAuth1RequestOptions, oauthInfo: OAuth1AuthInfo) {
    const baseStringData = sortObject(
      percentEncodeData(
        mergeObject(
          oauthInfo,
          mergeObject(request.data, deParamUrl(request.url)),
        ),
      ),
    );

    let dataStr = '';

    for (const { key, value } of baseStringData) {
      // check if the value is an array
      // this means that this key has multiple values
      if (value && Array.isArray(value)) {
        // sort the array first
        value.sort();

        let valString = '';
        // serialize all values for this key: e.g. formkey=formvalue1&formkey=formvalue2
        value.forEach((item, i) => {
          valString += key + '=' + item;
          if (i < value.length){
            valString += '&';
          }
        });

        dataStr += valString;
      } else {
        dataStr += key + '=' + value + '&';
      }
    }

    // Remove the last character
    return dataStr.slice(0, dataStr.length - 1);
  }

  protected getBaseUrl(url: string) {
    return url.split('?')[0];
  }
}

export default OAuth1Helper;

// Helper functions //

<<<<<<< HEAD
function mergeObject<A, B>(obj1: A, obj2: B): A & B {
  const source1 = obj1 || {};
  const source2 = obj2 || {};

  const merged = source1 as A & B;

  for (const key in source2) {
    // @ts-expect-error: Because key source is unverified.
    merged[key] = source2[key];
  }

  return merged;
=======
function mergeObject<A extends object, B extends object>(obj1: A, obj2: B): A & B {
  return {
    ...obj1 || {},
    ...obj2 || {},
  };
>>>>>>> f188957c
}

function sortObject<T extends object>(data: T) {
  return Object.keys(data)
    .sort()
    .map(key => ({ key, value: data[key as keyof typeof data] }));
}

function deParam(string: string) {
  const splitted = string.split('&');
  const data: { [key: string]: string | string[] } = {};

  for (const coupleKeyValue of splitted) {
    const [key, value = ''] = coupleKeyValue.split('=');

    // check if the key already exists
    // this can occur if the QS part of the url contains duplicate keys like this: ?formkey=formvalue1&formkey=formvalue2
    if (data[key]) {
      // the key exists already
      if (!Array.isArray(data[key])) {
        // replace the value with an array containing the already present value
        data[key] = [data[key] as string];
      }
      // and add the new found value to it
      (data[key] as string[]).push(decodeURIComponent(value));
    } else {
      // it doesn't exist, just put the found value in the data object
      data[key] = decodeURIComponent(value);
    }
  }

  return data;
}

function deParamUrl(url: string) {
  const tmp = url.split('?');

  if (tmp.length === 1)
    return {};

  return deParam(tmp[1]);
}

function percentEncode(str: string) {
  return encodeURIComponent(str)
    .replace(/!/g, '%21')
    .replace(/\*/g, '%2A')
    .replace(/'/g, '%27')
    .replace(/\(/g, '%28')
    .replace(/\)/g, '%29');
}

function percentEncodeData<T>(data: T): T {
  const result: any = {};

  for (const key in data) {
    let value: any = data[key];

    // check if the value is an array
    if (value && Array.isArray(value)){
      value = value.map(v => percentEncode(v));
    } else {
      value = percentEncode(value);
    }

    result[percentEncode(key)] = value;
  }

  return result;
}<|MERGE_RESOLUTION|>--- conflicted
+++ resolved
@@ -163,26 +163,11 @@
 
 // Helper functions //
 
-<<<<<<< HEAD
-function mergeObject<A, B>(obj1: A, obj2: B): A & B {
-  const source1 = obj1 || {};
-  const source2 = obj2 || {};
-
-  const merged = source1 as A & B;
-
-  for (const key in source2) {
-    // @ts-expect-error: Because key source is unverified.
-    merged[key] = source2[key];
-  }
-
-  return merged;
-=======
 function mergeObject<A extends object, B extends object>(obj1: A, obj2: B): A & B {
   return {
     ...obj1 || {},
     ...obj2 || {},
   };
->>>>>>> f188957c
 }
 
 function sortObject<T extends object>(data: T) {
