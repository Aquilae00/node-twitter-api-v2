// Tweets
import type { TweetV2, ApiV2Includes } from './tweet.definition.v2';
import type { TypeOrArrayOf } from '../shared.types';
import type { DataAndIncludeV2, DataAndMetaV2, DataMetaAndIncludeV2, DataV2, IncludeV2, MetaV2 } from './shared.v2.types';
import { UserV2 } from './user.v2.types';

/// -- Timelines --

// - Timeline params -

export interface TweetV2TimelineParams extends Partial<Tweetv2FieldsParams> {
  /** ISO date string */
  end_time?: string;
  /** ISO date string */
  start_time?: string;
  max_results?: number | string;
  since_id?: string;
  until_id?: string;
}

export interface Tweetv2SearchParams extends TweetV2TimelineParams {
  next_token?: string;
  previous_token?: string;
  query: string;
}

export interface TweetV2PaginableTimelineParams extends TweetV2TimelineParams {
  pagination_token?: string;
}

export interface TweetV2PaginableListParams extends Partial<Tweetv2FieldsParams> {
  pagination_token?: string;
  max_results?: number | string;
}

export interface TweetV2UserTimelineParams extends TweetV2PaginableTimelineParams {
  exclude?: TypeOrArrayOf<'retweets' | 'replies'>;
}

export type TTweetv2Expansion = 'attachments.poll_ids' | 'attachments.media_keys'
  | 'author_id' | 'referenced_tweets.id' | 'in_reply_to_user_id'
  | 'geo.place_id' | 'entities.mentions.username' | 'referenced_tweets.id.author_id';
export type TTweetv2MediaField = 'duration_ms' | 'height' | 'media_key' | 'preview_image_url' | 'type'
<<<<<<< HEAD
  | 'url' | 'width' | 'public_metrics' | 'non_public_metrics' | 'organic_metrics';
=======
  | 'url' | 'width' | 'public_metrics' | 'non_public_metrics' | 'organic_metrics' | 'alt_text';
>>>>>>> f188957c
export type TTweetv2PlaceField = 'contained_within' | 'country' | 'country_code' | 'full_name' | 'geo' | 'id' | 'name' | 'place_type';
export type TTweetv2PollField = 'duration_minutes' | 'end_datetime' | 'id' | 'options' | 'voting_status';
export type TTweetv2TweetField = 'attachments' | 'author_id' | 'context_annotations' | 'conversation_id'
  | 'created_at' | 'entities' | 'geo' | 'id' | 'in_reply_to_user_id' | 'lang' | 'public_metrics'
  | 'possibly_sensitive' | 'referenced_tweets' | 'reply_settings' | 'source' | 'text' | 'withheld';
export type TTweetv2UserField = 'created_at' | 'description' | 'entities' | 'id' | 'location'
  | 'name' | 'pinned_tweet_id' | 'profile_image_url' | 'protected' | 'public_metrics'
  | 'url' | 'username' | 'verified' | 'withheld';

export interface Tweetv2FieldsParams {
  expansions: TypeOrArrayOf<TTweetv2Expansion> | string;
  'media.fields': TypeOrArrayOf<TTweetv2MediaField> | string;
  'place.fields': TypeOrArrayOf<TTweetv2PlaceField> | string;
  'poll.fields': TypeOrArrayOf<TTweetv2PollField> | string;
  'tweet.fields': TypeOrArrayOf<TTweetv2TweetField> | string;
  'user.fields': TypeOrArrayOf<TTweetv2UserField> | string;
}

// - Tweet stream -

export interface TweetSearchV2StreamParams extends Tweetv2FieldsParams {
  backfill_minutes: number;
}

// - Tweet count -

export interface TweetV2CountParams {
  query: string;
  end_time?: string;
  start_time?: string;
  until_id?: string;
  since_id?: string;
  granularity?: 'day' | 'hour' | 'minute';
}

export interface TweetV2CountAllParams extends TweetV2CountParams {
  next_token: string;
}

export type TweetV2CountResult = DataAndMetaV2<{
  start: string;
  end: string;
  tweet_count: number;
}[], {
  total_tweet_count: number;
}>;

export type TweetV2CountAllResult = TweetV2CountResult & MetaV2<{ next_token: string }>;

// - Timeline results -

export type Tweetv2TimelineResult = DataMetaAndIncludeV2<TweetV2[], {
  newest_id: string;
  oldest_id: string;
  result_count: number;
  next_token?: string;
}, ApiV2Includes>;

export type Tweetv2ListResult = DataMetaAndIncludeV2<TweetV2[], {
  result_count: number;
  next_token?: string;
  previous_token?: string;
}, ApiV2Includes>;

export type Tweetv2SearchResult = Tweetv2TimelineResult;
export type TweetV2UserTimelineResult = Tweetv2TimelineResult;

export type TweetV2LookupResult = DataAndIncludeV2<TweetV2[], ApiV2Includes>;
export type TweetV2SingleResult = DataAndIncludeV2<TweetV2, ApiV2Includes>;
export type TweetV2SingleStreamResult = TweetV2SingleResult & {
  matching_rules: { id: string | number, tag: string }[];
};

/// -- Replies --

export type TweetV2HideReplyResult = DataV2<{ hidden: boolean }>;

/// -- Likes

export type TweetV2LikeResult = DataV2<{
  liked: boolean;
}>;

export type TweetV2LikedByResult = DataAndIncludeV2<UserV2[], ApiV2Includes>;

/// -- Retweets

export type TweetV2RetweetResult = DataV2<{ retweeted: boolean }>;

export type TweetV2RetweetedByResult = DataMetaAndIncludeV2<UserV2[], { result_count: number }, ApiV2Includes>;<|MERGE_RESOLUTION|>--- conflicted
+++ resolved
@@ -1,7 +1,7 @@
 // Tweets
 import type { TweetV2, ApiV2Includes } from './tweet.definition.v2';
 import type { TypeOrArrayOf } from '../shared.types';
-import type { DataAndIncludeV2, DataAndMetaV2, DataMetaAndIncludeV2, DataV2, IncludeV2, MetaV2 } from './shared.v2.types';
+import type { DataAndIncludeV2, DataAndMetaV2, DataMetaAndIncludeV2, DataV2, MetaV2 } from './shared.v2.types';
 import { UserV2 } from './user.v2.types';
 
 /// -- Timelines --
@@ -41,11 +41,7 @@
   | 'author_id' | 'referenced_tweets.id' | 'in_reply_to_user_id'
   | 'geo.place_id' | 'entities.mentions.username' | 'referenced_tweets.id.author_id';
 export type TTweetv2MediaField = 'duration_ms' | 'height' | 'media_key' | 'preview_image_url' | 'type'
-<<<<<<< HEAD
-  | 'url' | 'width' | 'public_metrics' | 'non_public_metrics' | 'organic_metrics';
-=======
   | 'url' | 'width' | 'public_metrics' | 'non_public_metrics' | 'organic_metrics' | 'alt_text';
->>>>>>> f188957c
 export type TTweetv2PlaceField = 'contained_within' | 'country' | 'country_code' | 'full_name' | 'geo' | 'id' | 'name' | 'place_type';
 export type TTweetv2PollField = 'duration_minutes' | 'end_datetime' | 'id' | 'options' | 'voting_status';
 export type TTweetv2TweetField = 'attachments' | 'author_id' | 'context_annotations' | 'conversation_id'
